--- conflicted
+++ resolved
@@ -36,13 +36,8 @@
 OVRO_EPOCH       = datetime(1970, 1, 1, 0, 0, 0, 0)
 
 
-<<<<<<< HEAD
-#: etcd hostname
-ETCD_HOST = '127.0.0.1'
-=======
 #: etcd hostname - can be overridden with a 'ETCD_HOST = ...' line in 'etcd.cfg' file
 ETCD_HOST = '10.42.0.64'
->>>>>>> 1ba40f84
 
 
 #: etcd port - can be overridden with a 'ETCD_PORT = ...' line in 'etcd.cfg' file
