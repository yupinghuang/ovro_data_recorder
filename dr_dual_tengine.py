--- conflicted
+++ resolved
@@ -803,11 +803,7 @@
                                 gdata = gdata.reshape((-1,nbeam*ntune*npol))
                                 BFMap("""
                                       auto k = (j / 2) % 2;
-<<<<<<< HEAD
-                                      a(i,j) *= r(k)*exp(Complex<float>(0.0, -2*BF_PI_F*r(k)*fmod(g(k)*s(k), 1.0)))*b(i,k);
-=======
                                       a(i,j) *= r(k)*exp(Complex<float>(0.0, -2*BF_PI_F*fmod(g(k)*s(k), 1.0)))*b(i,k);
->>>>>>> 7562d3d8
                                       """, 
                                       {'a':gdata, 'b':self.phaseRot, 'g':self.phaseState, 's':self.sampleCount, 'r':rel_gain}, 
                                       axis_names=('i','j'), 
