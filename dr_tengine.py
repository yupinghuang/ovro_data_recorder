#!/usr/bin/env python

from __future__ import division, print_function
try:
    range = xrange
except NameError:
    pass
    
import os
import sys
import h5py
import json
import time
import numpy
import ctypes
import signal
import logging
import argparse
import threading
from collections import deque
from datetime import datetime, timedelta

from scipy.signal import get_window as scipy_window, firwin as scipy_firwin

from mnc.common import *
from mnc.mcs import MultiMonitorPoint, Client

from operations import FileOperationsQueue, DrxOperationsQueue
from monitoring import GlobalLogger
from control import VoltageBeamCommandProcessor

from bifrost.address import Address
from bifrost.udp_socket import UDPSocket
from bifrost.packet_capture import PacketCaptureCallback, UDPVerbsCapture as UDPCapture, DiskReader
from bifrost.packet_writer import HeaderInfo, DiskWriter
from bifrost.ring import Ring
import bifrost.affinity as cpu_affinity
import bifrost.ndarray as BFArray
from bifrost.ndarray import copy_array
from bifrost.libbifrost import bf
from bifrost.proclog import ProcLog
from bifrost.fft import Fft
from bifrost.fir import Fir
from bifrost.quantize import quantize as Quantize
from bifrost.unpack import unpack as Unpack
from bifrost.memory import memcpy as BFMemCopy, memset as BFMemSet
from bifrost import map as BFMap, asarray as BFAsArray
from bifrost.device import set_device as BFSetGPU, get_device as BFGetGPU, stream_synchronize as BFSync, set_devices_no_spin_cpu as BFNoSpinZone
BFNoSpinZone()

INT_CHAN_BW = 50e3

FILTER2BW = {1:   250000,
             2:   500000,
             3:  1000000,
             4:  2000000,
             5:  4900000,
             6:  9800000,
             7: 19600000}
FILTER2CHAN = {1:   250000//int(INT_CHAN_BW),
               2:   500000//int(INT_CHAN_BW),
               3:  1000000//int(INT_CHAN_BW),
               4:  2000000//int(INT_CHAN_BW),
               5:  4900000//int(INT_CHAN_BW),
               6:  9800000//int(INT_CHAN_BW),
               7: 19600000//int(INT_CHAN_BW)}


DRX_NSAMPLE_PER_PKT = 4096


FILE_QUEUE = FileOperationsQueue()
DRX_QUEUE = DrxOperationsQueue()


def pfb_window(P):
    win_coeffs = scipy_window("hamming", 4*P)
    sinc       = scipy_firwin(4*P, cutoff=1.0/P, window="rectangular")
    win_coeffs *= sinc
    win_coeffs /= win_coeffs.max()
    return win_coeffs


class CaptureOp(object):
    def __init__(self, log, sock, oring, nserver, beam0=1, ntime_gulp=250,
                 slot_ntime=25000, shutdown_event=None, core=None):
        self.log     = log
        self.sock    = sock
        self.oring   = oring
        self.nserver = nserver
        self.beam0   = beam0 - 1
        self.ntime_gulp   = ntime_gulp
        self.slot_ntime   = slot_ntime
        if shutdown_event is None:
            shutdown_event = threading.Event()
        self.shutdown_event = shutdown_event
        self.core    = core
        
    def shutdown(self):
        self.shutdown_event.set()
        
    def seq_callback(self, seq0, chan0, nchan, nbeam, time_tag_ptr, hdr_ptr, hdr_size_ptr):
        time_tag = seq0*2*NCHAN     # Seems to be needed now
        #print("++++++++++++++++ seq0     =", seq0)
        #print("                 time_tag =", time_tag)
        hdr = {'time_tag': time_tag,
               'seq0':     seq0, 
               'chan0':    chan0,
               'cfreq0':   chan0*CHAN_BW,
               'nchan':    nchan,
               'bw':       nchan*CHAN_BW,
               'nbeam':    nbeam,
               'npol':     2,
               'complex':  True,
               'nbit':     32}
        #print("******** HDR:", hdr)
        hdr_str = json.dumps(hdr).encode()
        # TODO: Can't pad with NULL because returned as C-string
        #hdr_str = json.dumps(hdr).ljust(4096, '\0')
        #hdr_str = json.dumps(hdr).ljust(4096, ' ')
        header_buf = ctypes.create_string_buffer(hdr_str)
        hdr_ptr[0]      = ctypes.cast(header_buf, ctypes.c_void_p)
        hdr_size_ptr[0] = len(hdr_str)
        return 0
        
    def main(self):
        seq_callback = PacketCaptureCallback()
        seq_callback.set_ibeam(self.seq_callback)
        
        with UDPCapture("ibeam1", self.sock, self.oring, self.nserver, self.beam0, 9000, 
                        self.ntime_gulp, self.slot_ntime,
                        sequence_callback=seq_callback, core=self.core) as capture:
            while not self.shutdown_event.is_set():
                status = capture.recv()
        del capture


class DummyOp(object):
    def __init__(self, log, sock, oring, nserver, beam0=1, ntime_gulp=250,
                 slot_ntime=25000, shutdown_event=None, core=None):
        self.log     = log
        self.sock    = sock
        self.oring   = oring
        self.nserver = nserver
        self.beam0   = beam0
        self.ntime_gulp   = ntime_gulp
        self.slot_ntime   = slot_ntime
        if shutdown_event is None:
            shutdown_event = threading.Event()
        self.shutdown_event = shutdown_event
        self.core    = core
        
        self.bind_proclog = ProcLog(type(self).__name__+"/bind")
        self.out_proclog  = ProcLog(type(self).__name__+"/out")
        self.size_proclog = ProcLog(type(self).__name__+"/size")
        self.perf_proclog = ProcLog(type(self).__name__+"/perf")
        
        self.out_proclog.update( {'nring':1, 'ring0':self.oring.name})
        self.size_proclog.update({'nseq_per_gulp': self.ntime_gulp})
        
    def shutdown(self):
        self.shutdown_event.set()
          
    def main(self):
        with self.oring.begin_writing() as oring:
            navg = 1
            tint = navg / CHAN_BW
            tgulp = tint * self.ntime_gulp
            nbeam = 1
            chan0 = 600
            nchan = 16*192
            npol = 2
            
            ohdr = {'time_tag': int(int(time.time())*FS),
                    'seq0':     0,
                    'chan0':    chan0,
                    'cfreq0':   chan0*CHAN_BW,
                    'bw':       nchan*CHAN_BW,
                    'nbeam':    nbeam,
                    'nchan':    nchan,
                    'npol':     npol,
                    'complex':  True,
                    'nbit':     32}
            ohdr_str = json.dumps(ohdr)
            
            ogulp_size = self.ntime_gulp*nchan*nbeam*npol*8      # complex64
            oshape = (self.ntime_gulp,nchan,nbeam,npol)
            self.oring.resize(ogulp_size)
            
            # Make some tones to look at
            t = numpy.arange(1*self.ntime_gulp*2*NCHAN) / CLOCK
            tdata = numpy.random.randn(t.size,1,2)
            for f,a0,a1 in ((20e6, 1, 2.0), (21.6e6, 2.0, 1),
                            (41e6, 4, 0.6), (44.3e6, 0.5, 3),
                            (67e6, 3, 2.2), (74.1e6, 2.5, 2)):
                p = 2*numpy.pi*numpy.random.rand()
                for b in range(nbeam):
                    tdata[:,b,0] += a0*numpy.cos(2*numpy.pi*f*t + p)
                    tdata[:,b,1] += a1*numpy.cos(2*numpy.pi*f*t + p)
            tdata = tdata.reshape(-1, 2*NCHAN, 1, 2)
            fdata = numpy.fft.fft(tdata, axis=1)[:,:NCHAN,:,:]
            fdata = fdata[:,chan0:chan0+nchan,:,:]
            fdata = fdata.astype(numpy.complex64)
            
            prev_time = time.time()
            with oring.begin_sequence(time_tag=ohdr['time_tag'], header=ohdr_str) as oseq:
                while not self.shutdown_event.is_set():
                    with oseq.reserve(ogulp_size) as ospan:
                        curr_time = time.time()
                        reserve_time = curr_time - prev_time
                        prev_time = curr_time
                        
                        odata = ospan.data_view(numpy.complex64).reshape(oshape)
                        odata[...] = fdata
                        
                        curr_time = time.time()
                        while curr_time - prev_time < tgulp:
                            time.sleep(0.01)
                            curr_time = time.time()
                            
                    curr_time = time.time()
                    process_time = curr_time - prev_time
                    prev_time = curr_time
                    self.perf_proclog.update({'acquire_time': -1, 
                                              'reserve_time': reserve_time, 
                                              'process_time': process_time,})


class ReChannelizerOp(object):
    def __init__(self, log, iring, oring, ntime_gulp=250, nbeam_max=1, pfb_inverter=True, guarantee=True, core=None, gpu=None):
        self.log          = log
        self.iring        = iring
        self.oring        = oring
        self.ntime_gulp   = ntime_gulp
        self.nbeam_max    = nbeam_max
        self.pfb_inverter = pfb_inverter
        self.guarantee    = guarantee
        self.core         = core
        self.gpu          = gpu
        
        self.bind_proclog = ProcLog(type(self).__name__+"/bind")
        self.in_proclog   = ProcLog(type(self).__name__+"/in")
        self.out_proclog  = ProcLog(type(self).__name__+"/out")
        self.size_proclog = ProcLog(type(self).__name__+"/size")
        self.sequence_proclog = ProcLog(type(self).__name__+"/sequence0")
        self.perf_proclog = ProcLog(type(self).__name__+"/perf")
        
        self.in_proclog.update(  {'nring':1, 'ring0':self.iring.name})
        self.out_proclog.update( {'nring':1, 'ring0':self.oring.name})
        self.size_proclog.update({'nseq_per_gulp': self.ntime_gulp})
        
        # Setup the PFB inverter
        ## Metadata
        nbeam, npol = self.nbeam_max, 2
        ## PFB data arrays
        self.fdata = BFArray(shape=(self.ntime_gulp,NCHAN,nbeam*npol), dtype=numpy.complex64, space='cuda')
        self.gdata = BFArray(shape=(self.ntime_gulp,NCHAN,nbeam*npol), dtype=numpy.complex64, space='cuda')
        self.gdata2 = BFArray(shape=(self.ntime_gulp,NCHAN,nbeam*npol), dtype=numpy.complex64, space='cuda')
        ## PFB inversion matrix
        matrix = BFArray(shape=(self.ntime_gulp//4,4,NCHAN,nbeam*npol), dtype=numpy.complex64)
        self.imatrix = BFArray(shape=(self.ntime_gulp//4,4,NCHAN,nbeam*npol), dtype=numpy.complex64, space='cuda')
        
        pfb = pfb_window(NCHAN)
        pfb = pfb.reshape(4, -1)
        pfb.shape += (1,)
        pfb.shape = (1,)+pfb.shape
        matrix[:,:4,:,:] = pfb
        matrix = matrix.copy(space='cuda')
        
        pfft = Fft()
        pfft.init(matrix, self.imatrix, axes=1)
        pfft.execute(matrix, self.imatrix, inverse=False)
        
        wft = 0.3
        BFMap(f"""
              a = (a.mag2() / (a.mag2() + {wft}*{wft})) * (1+{wft}*{wft}) / a.conj();
              """,
              {'a':self.imatrix})
        
        self.imatrix = self.imatrix.reshape(-1, 4, NCHAN*nbeam*npol)
        del matrix
        del pfft
        
    def main(self):
        if self.core is not None:
            cpu_affinity.set_core(self.core)
        if self.gpu is not None:
            BFSetGPU(self.gpu)
        self.bind_proclog.update({'ncore': 1, 
                                  'core0': cpu_affinity.get_core(),
                                  'ngpu': 1,
                                  'gpu0': BFGetGPU(),})
        
        with self.oring.begin_writing() as oring:
            for iseq in self.iring.read(guarantee=self.guarantee):
                ihdr = json.loads(iseq.header.tostring())
                
                self.sequence_proclog.update(ihdr)
                
                self.log.info("ReChannelizer: Start of new sequence: %s", str(ihdr))
                
                time_tag = ihdr['time_tag']
                nbeam    = ihdr['nbeam']
                chan0    = ihdr['chan0']
                nchan    = ihdr['nchan']
                chan_bw  = ihdr['bw'] / nchan
                npol     = ihdr['npol']
                
                igulp_size = self.ntime_gulp*nchan*nbeam*npol*8        # complex64
                ishape = (self.ntime_gulp,nchan,nbeam*npol)
                self.iring.resize(igulp_size, 15*igulp_size)
                
                ochan = int(round(CLOCK / 2 / INT_CHAN_BW))
                otime_gulp = self.ntime_gulp*NCHAN // ochan
                ogulp_size = otime_gulp*ochan*nbeam*npol*8 # complex64
                oshape = (otime_gulp,ochan,nbeam*npol)
                self.oring.resize(ogulp_size)
                
                ohdr = ihdr.copy()
                ohdr['chan0'] = 0
                ohdr['nchan'] = ochan
                ohdr['bw']    = CLOCK / 2
                ohdr_str = json.dumps(ohdr)
                
                # Zero out self.fdata in case chan0 has changed
                BFMemSet(self.fdata, 0)
                
                with oring.begin_sequence(time_tag=time_tag, header=ohdr_str) as oseq:
                    prev_time = time.time()
                    iseq_spans = iseq.read(igulp_size)
                    for ispan in iseq_spans:
                        if ispan.size < igulp_size:
                            continue # Ignore final gulp
                        curr_time = time.time()
                        acquire_time = curr_time - prev_time
                        prev_time = curr_time
                        
                        with oseq.reserve(ogulp_size) as ospan:
                            curr_time = time.time()
                            reserve_time = curr_time - prev_time
                            prev_time = curr_time
                            
                            idata = ispan.data_view(numpy.complex64).reshape(ishape)
                            odata = ospan.data_view(numpy.complex64).reshape(oshape)
                            
                            ### From here until going to the output ring we are on the GPU
                            t0 = time.time()
                            try:
                                copy_array(bdata, idata)
                            except NameError:
                                bdata = idata.copy(space='cuda')
                                
                            # Pad out to the full 98 MHz bandwidth
                            t1 = time.time()
                            BFMap(f"""
                                  a(i,j+{chan0},k) = b(i,j,k);
                                  a(i,j+{chan0},k) = b(i,j,k);
                                  """,
                                  {'a': self.fdata, 'b': bdata},
                                  axis_names=('i','j','k'),
                                  shape=(self.ntime_gulp,nchan,nbeam*npol))
                            
                            ## PFB inversion
                            ### Initial IFFT
                            t2 = time.time()
                            self.gdata = self.gdata.reshape(self.fdata.shape)
                            try:
                                bfft.execute(self.fdata, self.gdata, inverse=True)
                            except NameError:
                                bfft = Fft()
                                bfft.init(self.fdata, self.gdata, axes=1, apply_fftshift=True)
                                bfft.execute(self.fdata, self.gdata, inverse=True)
                                
                            if self.pfb_inverter:
                                ### The actual inversion
                                t4 = time.time()
                                self.gdata = self.gdata.reshape(self.imatrix.shape)
                                try:
                                    pfft.execute(self.gdata, self.gdata2, inverse=False)
                                except NameError:
                                    pfft = Fft()
                                    pfft.init(self.gdata, self.gdata2, axes=1)
                                    pfft.execute(self.gdata, self.gdata2, inverse=False)
                                    
                                BFMap("a *= b / (%i*2)" % NCHAN,
                                      {'a':self.gdata2, 'b':self.imatrix})
                                     
                                pfft.execute(self.gdata2, self.gdata, inverse=True)
                                
                            ## FFT to re-channelize
                            t5 = time.time()
                            self.gdata = self.gdata.reshape(-1, ochan, nbeam*npol)
                            try:
                                ffft.execute(self.gdata, rdata, inverse=False)
                            except NameError:
                                rdata = BFArray(shape=(otime_gulp,ochan,nbeam*npol), dtype=numpy.complex64, space='cuda')
                                
                                ffft = Fft()
                                ffft.init(self.gdata, rdata, axes=1, apply_fftshift=True)
                                ffft.execute(self.gdata, rdata, inverse=False)
                                
                            ## Save
                            t6 = time.time()
                            copy_array(odata, rdata)
                            
                            t7 = time.time()
                            # print(t7-t0, '->', t1-t0, t2-t1, t3-t2, t4-t3, t5-t4, t6-t5, t7-t6)
                            
                        curr_time = time.time()
                        process_time = curr_time - prev_time
                        prev_time = curr_time
                        self.perf_proclog.update({'acquire_time': acquire_time, 
                                                  'reserve_time': reserve_time, 
                                                  'process_time': process_time,})
                        
            try:
                del bdata
                del bfft
                del pfft
                del rdata
                del ffft
            except NameError:
                pass


class TEngineOp(object):
    def __init__(self, log, iring, oring, beam0=1, ntime_gulp=250, guarantee=True, core=None, gpu=None):
        self.log        = log
        self.iring      = iring
        self.oring      = oring
        self.beam0      = beam0
        self.ntime_gulp = ntime_gulp
        self.guarantee  = guarantee
        self.core       = core
        self.gpu        = gpu
        
        self.bind_proclog = ProcLog(type(self).__name__+"/bind")
        self.in_proclog   = ProcLog(type(self).__name__+"/in")
        self.out_proclog   = ProcLog(type(self).__name__+"/out")
        self.size_proclog = ProcLog(type(self).__name__+"/size")
        self.sequence_proclog = ProcLog(type(self).__name__+"/sequence0")
        self.perf_proclog = ProcLog(type(self).__name__+"/perf")
        
        self.in_proclog.update(  {'nring':1, 'ring0':self.iring.name})
        self.out_proclog.update( {'nring':1, 'ring0':self.oring.name})
        self.size_proclog.update({'nseq_per_gulp': self.ntime_gulp})
        
        self._pending = deque()
        self.gain = [6, 6]
        self.rFreq = [30e6, 60e6]
        self.filt = 7
        self.nchan_out = FILTER2CHAN[self.filt]
        
        coeffs = numpy.array([ 0.0111580, -0.0074330,  0.0085684, -0.0085984,  0.0070656, -0.0035905, 
                              -0.0020837,  0.0099858, -0.0199800,  0.0316360, -0.0443470,  0.0573270, 
                              -0.0696630,  0.0804420, -0.0888320,  0.0941650,  0.9040000,  0.0941650, 
                              -0.0888320,  0.0804420, -0.0696630,  0.0573270, -0.0443470,  0.0316360, 
                              -0.0199800,  0.0099858, -0.0020837, -0.0035905,  0.0070656, -0.0085984,  
                               0.0085684, -0.0074330,  0.0111580], dtype=numpy.float64)
        
        # Setup the T-engine
        if self.gpu is not None:
            BFSetGPU(self.gpu)
        ## Metadata
        nbeam, ntune, npol = 1, 2, 2
        ## Coefficients
        coeffs.shape += (1,)
        coeffs = numpy.repeat(coeffs, nbeam*ntune*npol, axis=1)
        coeffs.shape = (coeffs.shape[0],nbeam,ntune,npol)
        self.coeffs = BFArray(coeffs, space='cuda')
        ## Phase rotator state
        phaseState = numpy.array([0,]*ntune, dtype=numpy.float64)
        self.phaseState = BFArray(phaseState, space='cuda')
        sampleCount = numpy.array([0,]*ntune, dtype=numpy.int64)
        self.sampleCount = BFArray(sampleCount, space='cuda')
        
    def updateConfig(self, hdr, time_tag, forceUpdate=False):
        global DRX_QUEUE
        
        # Get the current pipeline time to figure out if we need to shelve a command or not
        pipeline_time = time_tag / FS
        
        # Get the current DRX command - but only if we aren't in a forced update
        config = DRX_QUEUE.active
        if forceUpdate:
            config = None
            
        # Can we act on this configuration change now?
        if config:
            ## Pull out the beam
            beam = config[0]
            if beam != self.beam0:
                return False
            DRX_QUEUE.set_active_accepted()
            
            ## Set the configuration time - DRX commands are for the first slot in the next second
            slot = 0 / 100.0
            config_time = int(time.time()) + 1 + slot
            
            ## Is this command from the future?
            if pipeline_time < config_time:
                ### Looks like it, save it for later
                self._pending.append( (config_time, config) )
                config = None
                
                ### Is there something pending?
                try:
                    stored_time, stored_config = self._pending[0]
                    if pipeline_time >= stored_time:
                        config_time, config = self._pending.popleft()
                except IndexError:
                    pass
            else:
                ### Nope, this is something we can use now
                pass
                
        else:
            ## Is there something pending?
            try:
                stored_time, stored_config = self._pending[0]
                if pipeline_time >= stored_time:
                    config_time, config = self._pending.popleft()
            except IndexError:
                #print("No pending configuration at %.1f" % pipeline_time)
                pass
                
        if config:
            self.log.info("TEngine: New configuration received for tuning %i (delta = %.1f subslots)", config[0], (pipeline_time-config_time)*100.0)
            beam, tuning, freq, filt, gain = config
            if beam != self.beam0:
                self.log.info("TEngine: Not for this beam, skipping")
                return False
            tuning = tuning - 1
                
            self.rFreq[tuning] = freq
            self.filt = filt
            self.nchan_out = FILTER2CHAN[filt]
            self.gain[tuning] = gain
            
            chan0 = int(self.rFreq[tuning] / INT_CHAN_BW + 0.5) - self.nchan_out//2
<<<<<<< HEAD
            fDiff = freq - (chan0 + 0.5*(self.nchan_out-1))*INT_CHAN_BW - INT_CHAN_BW / 2
=======
            fDiff = freq - (chan0 + 0.5*(self.nchan_out-1))*INT_CHAN_BW - (1-self.nchan_out%2) * INT_CHAN_BW / 2
>>>>>>> 740d7524
            self.log.info("TEngine: Tuning offset is %.3f Hz to be corrected with phase rotation", fDiff)
            
            if self.gpu is not None:
                BFSetGPU(self.gpu)
                
            phaseState = self.phaseState.copy(space='system')
            phaseState[tuning] = fDiff/(self.nchan_out*INT_CHAN_BW)
            try:
                if self.phaseRot.shape[0] != self.ntime_gulp*self.nchan_out:
                    raise AttributeError()
                phaseRot = self.phaseRot.copy(space='system')
            except AttributeError:
                phaseRot = numpy.zeros((self.ntime_gulp*self.nchan_out,2), dtype=numpy.complex64)
            phaseRot[:,tuning] = numpy.exp(-2j*numpy.pi*phaseState[tuning]*numpy.arange(self.ntime_gulp*self.nchan_out, dtype=numpy.float64))
            phaseRot = phaseRot.astype(numpy.complex64)
            copy_array(self.phaseState, phaseState)
            self.phaseRot = BFAsArray(phaseRot, space='cuda')
            
            return True
            
        elif forceUpdate:
            self.log.info("TEngine: New sequence configuration received")
            
            for tuning in (0, 1):
                try:
                    chan0 = int(self.rFreq[tuning] / INT_CHAN_BW + 0.5) - self.nchan_out//2
<<<<<<< HEAD
                    fDiff = self.rFreq[tuning] - (chan0 + 0.5*(self.nchan_out-1))*INT_CHAN_BW - INT_CHAN_BW / 2
=======
                    fDiff = self.rFreq[tuning] - (chan0 + 0.5*(self.nchan_out-1))*INT_CHAN_BW - (1-self.nchan_out%2) * INT_CHAN_BW / 2
>>>>>>> 740d7524
                except AttributeError:
                    chan0 = int(30e6 / INT_CHAN_BW + 0.5)
                    self.rFreq = (chan0 + 0.5*(self.nchan_out-1))*INT_CHAN_BW + INT_CHAN_BW / 2
                    fDiff = 0.0
                self.log.info("TEngine: Tuning offset is %.3f Hz to be corrected with phase rotation", fDiff)
                
                if self.gpu is not None:
                    BFSetGPU(self.gpu)
                    
                phaseState = self.phaseState.copy(space='system')
                phaseState[tuning] = fDiff/(self.nchan_out*INT_CHAN_BW)
                try:
                    if self.phaseRot.shape[0] != self.ntime_gulp*self.nchan_out:
                        raise AttributeError()
                    phaseRot = self.phaseRot.copy(space='system')
                except AttributeError:
                    phaseRot = numpy.zeros((self.ntime_gulp*self.nchan_out,2), dtype=numpy.complex64)
                phaseRot[:,tuning] = numpy.exp(-2j*numpy.pi*phaseState[tuning]*numpy.arange(self.ntime_gulp*self.nchan_out, dtype=numpy.float64))
                phaseRot = phaseRot.astype(numpy.complex64)
                copy_array(self.phaseState, phaseState)
                self.phaseRot = BFAsArray(phaseRot, space='cuda')
                
            return False
            
        else:
            return False
            
    def main(self):
        if self.core is not None:
            cpu_affinity.set_core(self.core)
        if self.gpu is not None:
            BFSetGPU(self.gpu)
        self.bind_proclog.update({'ncore': 1, 
                                  'core0': cpu_affinity.get_core(),
                                  'ngpu': 1,
                                  'gpu0': BFGetGPU(),})
                             
        
        with self.oring.begin_writing() as oring:
            for iseq in self.iring.read(guarantee=self.guarantee):
                ihdr = json.loads(iseq.header.tostring())
                
                self.sequence_proclog.update(ihdr)
                
                self.log.info("TEngine: Start of new sequence: %s", str(ihdr))
                
                self.rFreq[0] = 30e6
                self.rFreq[1] = 60e6
                self.updateConfig( ihdr, iseq.time_tag, forceUpdate=True )
                
                nbeam    = ihdr['nbeam']
                chan0    = ihdr['chan0']
                nchan    = ihdr['nchan']
                chan_bw  = ihdr['bw'] / nchan
                npol     = ihdr['npol']
                ntune    = 2
                
                igulp_size = self.ntime_gulp*nchan*nbeam*npol*8                # complex64
                ishape = (self.ntime_gulp,nchan,nbeam,npol)
                self.iring.resize(igulp_size, 10*igulp_size)
                
                ogulp_size = self.ntime_gulp*self.nchan_out*nbeam*ntune*npol*1       # 4+4 complex
                oshape = (self.ntime_gulp*self.nchan_out,nbeam,ntune,npol)
                self.oring.resize(ogulp_size, 10*ogulp_size)
                
                ticksPerTime = int(FS) // int(INT_CHAN_BW)
                base_time_tag = iseq.time_tag
                sample_count = numpy.array([0,]*ntune, dtype=numpy.int64)
                copy_array(self.sampleCount, sample_count)
                
                ohdr = {}
                ohdr['nbeam']   = nbeam
                ohdr['ntune']   = ntune
                ohdr['npol']    = npol
                ohdr['complex'] = True
                ohdr['nbit']    = 4
                ohdr['fir_size'] = self.coeffs.shape[0]
                
                prev_time = time.time()
                iseq_spans = iseq.read(igulp_size)
                while not self.iring.writing_ended():
                    reset_sequence = False
                    
                    ohdr['time_tag'] = base_time_tag
                    ohdr['cfreq0']   = self.rFreq[0]
                    ohdr['cfreq1']   = self.rFreq[1]
                    ohdr['bw']       = self.nchan_out*INT_CHAN_BW
                    ohdr['gain0']    = self.gain[0]
                    ohdr['gain1']    = self.gain[1]
                    ohdr['filter']   = self.filt
                    ohdr_str = json.dumps(ohdr)
                    
                    # Update the channels to pull in
                    tchan0 = int(self.rFreq[0] / INT_CHAN_BW + 0.5) - self.nchan_out//2
                    tchan1 = int(self.rFreq[1] / INT_CHAN_BW + 0.5) - self.nchan_out//2
                    
                    # Adjust the gain to make this ~compatible with LWA1
                    act_gain0 = self.gain[0] + 12
                    act_gain1 = self.gain[1] + 12
                    rel_gain = numpy.array([1.0, (2**act_gain0)/(2**act_gain1)], dtype=numpy.float32)
                    rel_gain = BFArray(rel_gain, space='cuda')
                    
                    with oring.begin_sequence(time_tag=base_time_tag, header=ohdr_str) as oseq:
                        for ispan in iseq_spans:
                            if ispan.size < igulp_size:
                                continue # Ignore final gulp
                            curr_time = time.time()
                            acquire_time = curr_time - prev_time
                            prev_time = curr_time
                            
                            with oseq.reserve(ogulp_size) as ospan:
                                curr_time = time.time()
                                reserve_time = curr_time - prev_time
                                prev_time = curr_time
                                
                                ## Setup and load
                                idata = ispan.data_view(numpy.complex64).reshape(ishape)
                                odata = ospan.data_view(numpy.int8).reshape(oshape)
                                
                                ## Prune the data ahead of the IFFT
                                try:
                                    pdata[:,:,:,0,:] = idata[:,tchan0:tchan0+self.nchan_out,:,:]
                                    pdata[:,:,:,1,:] = idata[:,tchan1:tchan1+self.nchan_out,:,:]
                                except NameError:
                                    pshape = (self.ntime_gulp,self.nchan_out,nbeam,ntune,npol)
                                    pdata = BFArray(shape=pshape, dtype=numpy.complex64, space='cuda_host')
                                    
                                    pdata[:,:,:,0,:] = idata[:,tchan0:tchan0+self.nchan_out,:,:]
                                    pdata[:,:,:,1,:] = idata[:,tchan1:tchan1+self.nchan_out,:,:]
                                    
                                ### From here until going to the output ring we are on the GPU
                                try:
                                    copy_array(bdata, pdata)
                                except NameError:
                                    bdata = pdata.copy(space='cuda')
                                    
                                ## IFFT
                                try:
                                    gdata = gdata.reshape(*bdata.shape)
                                    bfft.execute(bdata, gdata, inverse=True)
                                except NameError:
                                    gdata = BFArray(shape=bdata.shape, dtype=numpy.complex64, space='cuda')
                                    
                                    bfft = Fft()
                                    bfft.init(bdata, gdata, axes=1, apply_fftshift=True)
                                    bfft.execute(bdata, gdata, inverse=True)
                                    
                                ## Phase rotation and output "desired gain imbalance" correction
                                gdata = gdata.reshape((-1,nbeam*ntune*npol))
                                BFMap("""
                                      auto k = (j / 2);// % 2;
                                      a(i,j) *= exp(Complex<float>(r(k), -2*BF_PI_F*r(k)*fmod(g(k)*s(k), 1.0)))*b(i,k);
                                      """, 
                                      {'a':gdata, 'b':self.phaseRot, 'g':self.phaseState, 's':self.sampleCount, 'r':rel_gain},
                                      axis_names=('i','j'),
                                      shape=gdata.shape, 
                                      extra_code="#define BF_PI_F 3.141592654f")
                                gdata = gdata.reshape((-1,nbeam,ntune,npol))
                                
                                ## FIR filter
                                try:
                                    bfir.execute(gdata, fdata)
                                except NameError:
                                    fdata = BFArray(shape=gdata.shape, dtype=gdata.dtype, space='cuda')
                                    
                                    bfir = Fir()
                                    bfir.init(self.coeffs, 1)
                                    bfir.execute(gdata, fdata)
                                    
                                ## Quantization
                                try:
                                    Quantize(fdata, qdata, scale=8./(2**act_gain0 * numpy.sqrt(self.nchan_out)))
                                except NameError:
                                    qdata = BFArray(shape=fdata.shape, native=False, dtype='ci4', space='cuda')
                                    Quantize(fdata, qdata, scale=8./(2**act_gain0 * numpy.sqrt(self.nchan_out)))
                                    
                                ## Save
                                try:
                                    copy_array(tdata, qdata)
                                except NameError:
                                    tdata = qdata.copy('system')
                                odata[...] = tdata.view(numpy.int8).reshape(self.ntime_gulp*self.nchan_out,nbeam,ntune,npol)
                                
                            ## Update the base time tag
                            base_time_tag += self.ntime_gulp*ticksPerTime
                            
                            ## Update the sample counter
                            sample_count += oshape[0]
                            copy_array(self.sampleCount, sample_count)
                            
                            ## Check for an update to the configuration
                            if self.updateConfig( ihdr, base_time_tag, forceUpdate=False ):
                                reset_sequence = True
                                sample_count *= 0
                                copy_array(self.sampleCount, sample_count)
                                
                                ### New output size/shape
                                ngulp_size = self.ntime_gulp*self.nchan_out*nbeam*ntune*npol*1               # 4+4 complex
                                nshape = (self.ntime_gulp*self.nchan_out,nbeam,ntune,npol)
                                if ngulp_size != ogulp_size:
                                    ogulp_size = ngulp_size
                                    oshape = nshape
                                    
                                    self.oring.resize(ogulp_size)
                                    
                                ### Clean-up
                                try:
                                    del pdata
                                    del bdata
                                    del gdata
                                    del bfft
                                    del fdata
                                    del bfir
                                    del qdata
                                    del tdata
                                except NameError:
                                    pass
                                    
                                break
                                
                            curr_time = time.time()
                            process_time = curr_time - prev_time
                            prev_time = curr_time
                            self.perf_proclog.update({'acquire_time': acquire_time, 
                                                      'reserve_time': reserve_time, 
                                                      'process_time': process_time,})
                                                 
                    # Reset to move on to the next input sequence?
                    if not reset_sequence:
                        ## Clean-up
                        try:
                            del pdata
                            del bdata
                            del gdata
                            del fdata
                            del qdata
                            del tdata
                        except NameError:
                            pass
                            
                        break


class StatisticsOp(object):
    def __init__(self, log, id, iring, ntime_gulp=1, guarantee=True, core=None):
        self.log        = log
        self.iring      = iring
        self.ntime_gulp = ntime_gulp
        self.guarantee  = guarantee
        self.core       = core
        
        self.client = Client(id)
        
        self.bind_proclog = ProcLog(type(self).__name__+"/bind")
        self.in_proclog   = ProcLog(type(self).__name__+"/in")
        self.size_proclog = ProcLog(type(self).__name__+"/size")
        self.sequence_proclog = ProcLog(type(self).__name__+"/sequence0")
        self.perf_proclog = ProcLog(type(self).__name__+"/perf")
        
        self.in_proclog.update(  {'nring':1, 'ring0':self.iring.name})
        self.size_proclog.update({'nseq_per_gulp': self.ntime_gulp})
        
    def main(self):
        if self.core is not None:
            cpu_affinity.set_core(self.core)
        self.bind_proclog.update({'ncore': 1, 
                                  'core0': cpu_affinity.get_core(),})
        
        for iseq in self.iring.read(guarantee=self.guarantee):
            ihdr = json.loads(iseq.header.tostring())
            
            self.sequence_proclog.update(ihdr)
            
            self.log.info("Statistics: Start of new sequence: %s", str(ihdr))
            
            # Setup the ring metadata and gulp sizes
            time_tag = ihdr['time_tag']
            cfreq0   = ihdr['cfreq0']
            cfreq1   = ihdr['cfreq1']
            bw       = ihdr['bw']
            gain0    = ihdr['gain0']
            gain1    = ihdr['gain1']
            filt     = ihdr['filter']
            nbeam    = ihdr['nbeam']
            ntune    = ihdr['ntune']
            npol     = ihdr['npol']
            fdly     = (ihdr['fir_size'] - 1) / 2.0
            time_tag0 = iseq.time_tag
            time_tag  = time_tag0
            
            igulp_size = self.ntime_gulp*nbeam*ntune*npol*1        # ci4
            ishape = (self.ntime_gulp,nbeam,ntune*npol)
            self.iring.resize(igulp_size, 10*igulp_size)
            
            ticksPerSample = int(FS) // int(bw)
            
            data_pols = ['X1', 'Y1', 'X2', 'Y2']
            last_save = 0.0
            
            prev_time = time.time()
            iseq_spans = iseq.read(igulp_size)
            for ispan in iseq_spans:
                if ispan.size < igulp_size:
                    continue # Ignore final gulp
                curr_time = time.time()
                acquire_time = curr_time - prev_time
                prev_time = curr_time
                
                ## Setup and load
                idata = ispan.data_view('ci4').reshape(ishape)
                
                if time.time() - last_save > 60:
                    ## Timestamp
                    tt = LWATime(time_tag, format='timetag')
                    ts = tt.unix
                    
                    ## ci4 -> cf32
                    try:
                        udata = udate.reshape(idata.shape)
                        Unpack(idata, udata)
                    except NameError:
                        udata = BFArray(shape=idata.shape, dtype='cf32', space=idata.bf.space)
                        Unpack(idata, udata)
                        
                    ## Run the statistics over all times/tunings/polarizations
                    ##  * only really works for nbeam=1
                    udata = udata.reshape(self.ntime_gulp,ntune*npol)
                    pdata = numpy.abs(udata)**2
                    data_avg = numpy.mean(pdata, axis=0)
                    data_sat = numpy.where(pdata >= 49, 1, 0)
                    data_sat = numpy.mean(data_sat, axis=0)
                    
                    ## Save
                    for data,name in zip((data_avg,data_sat), ('avg','sat')):
                        value = MultiMonitorPoint(data.tolist(),
                                                  timestamp=ts, field=data_pols)
                        self.client.write_monitor_point('statistics/%s' % name, value)
                        
                    last_save = time.time()
                    
                time_tag += int(self.ntime_gulp)*ticksPerSample
                
                curr_time = time.time()
                process_time = curr_time - prev_time
                prev_time = curr_time
                self.perf_proclog.update({'acquire_time': acquire_time, 
                                          'reserve_time': -1, 
                                          'process_time': process_time,})
                
            try:
                del udata
            except NameError:
                pass
                
        self.log.info("StatisticsOp - Done")


class WriterOp(object):
    def __init__(self, log, iring, beam0=1, npkt_gulp=128, nbeam_max=1, ntune_max=2, guarantee=True, core=None):
        self.log        = log
        self.iring      = iring
        self.beam0      = beam0
        self.npkt_gulp  = npkt_gulp
        self.nbeam_max  = nbeam_max
        self.ntune_max  = ntune_max
        self.guarantee  = guarantee
        self.core       = core
        
        self.bind_proclog = ProcLog(type(self).__name__+"/bind")
        self.in_proclog   = ProcLog(type(self).__name__+"/in")
        self.size_proclog = ProcLog(type(self).__name__+"/size")
        self.sequence_proclog = ProcLog(type(self).__name__+"/sequence0")
        self.perf_proclog = ProcLog(type(self).__name__+"/perf")
        
        self.in_proclog.update(  {'nring':1, 'ring0':self.iring.name})
        
    def main(self):
        global FILE_QUEUE
        
        if self.core is not None:
            cpu_affinity.set_core(self.core)
        self.bind_proclog.update({'ncore': 1, 
                                  'core0': cpu_affinity.get_core(),})
        
        ntime_pkt     = DRX_NSAMPLE_PER_PKT
        ntime_gulp    = self.npkt_gulp * ntime_pkt
        ninput_max    = self.nbeam_max * self.ntune_max * 2
        igulp_size_max = ntime_gulp * ninput_max * 2
        
        self.size_proclog.update({'nseq_per_gulp': ntime_gulp})
        
        desc0 = HeaderInfo()
        desc1 = HeaderInfo()
        
        was_active = False
        for iseq in self.iring.read(guarantee=self.guarantee):
            ihdr = json.loads(iseq.header.tostring())
            
            self.sequence_proclog.update(ihdr)
            
            self.log.info("Writer: Start of new sequence: %s", str(ihdr))
            
            time_tag = ihdr['time_tag']
            cfreq0   = ihdr['cfreq0']
            cfreq1   = ihdr['cfreq1']
            bw       = ihdr['bw']
            gain0    = ihdr['gain0']
            gain1    = ihdr['gain1']
            filt     = ihdr['filter']
            nbeam    = ihdr['nbeam']
            ntune    = ihdr['ntune']
            npol     = ihdr['npol']
            fdly     = (ihdr['fir_size'] - 1) / 2.0
            time_tag0 = iseq.time_tag
            time_tag  = time_tag0
            igulp_size = ntime_gulp*nbeam*ntune*npol
            
            # Figure out where we need to be in the buffer to be at a frame boundary
            NPACKET_SET = 16
            ticksPerSample = int(FS) // int(bw)
            toffset = int(time_tag0) // ticksPerSample
            soffset = toffset % (NPACKET_SET*int(ntime_pkt))
            if soffset != 0:
                soffset = NPACKET_SET*ntime_pkt - soffset
            boffset = soffset*nbeam*ntune*npol
            print('!!', '@', self.beam0, toffset, '->', (toffset*int(round(bw))), ' or ', soffset, ' and ', boffset, ' at ', ticksPerSample)
            
            time_tag += soffset*ticksPerSample                  # Correct for offset
            time_tag -= int(round(fdly*ticksPerSample))         # Correct for FIR filter delay
            
            prev_time = time.time()
            desc0.set_decimation(int(FS)//int(bw))
            desc1.set_decimation(int(FS)//int(bw))
            desc0.set_tuning(int(round(cfreq0 / FS * 2**32)))
            desc1.set_tuning(int(round(cfreq1 / FS * 2**32)))
            desc_src = ((1&0x7)<<3)
            
            first_gulp = True 
            for ispan in iseq.read(igulp_size, begin=boffset):
                if ispan.size < igulp_size:
                    continue # Ignore final gulp
                curr_time = time.time()
                acquire_time = curr_time - prev_time
                prev_time = curr_time
                
                if first_gulp:
                    FILE_QUEUE.update_lag(LWATime(time_tag, format='timetag').datetime)
                    self.log.info("Current pipeline lag is %s", FILE_QUEUE.lag)
                    first_gulp = False
                    
                shape = (-1,nbeam,ntune,npol)
                data = ispan.data_view('ci4').reshape(shape)
                
                data0 = data[:,:,0,:].reshape(-1,ntime_pkt,nbeam*npol).transpose(0,2,1).copy()
                data1 = data[:,:,1,:].reshape(-1,ntime_pkt,nbeam*npol).transpose(0,2,1).copy()
                
                active_op = FILE_QUEUE.active
                if active_op is not None:
                    # Write the data
                    if not active_op.is_started:
                        self.log.info("Started operation - %s", active_op)
                        fh = active_op.start()
                        udt = DiskWriter("drx", fh, core=self.core)
                        was_active = True
                        
                    for t in range(0, data0.shape[0], NPACKET_SET):
                        time_tag_cur = time_tag + t*ticksPerSample*ntime_pkt
                        
                        try:
                            udt.send(desc0, time_tag_cur, ticksPerSample*ntime_pkt, desc_src+self.beam0, 128, 
                                     data0[t:t+NPACKET_SET,:,:])
                            udt.send(desc1, time_tag_cur, ticksPerSample*ntime_pkt, desc_src+8+self.beam0, 128, 
                                     data1[t:t+NPACKET_SET,:,:])
                        except Exception as e:
                            print(type(self).__name__, 'Sending Error', str(e))
                            
                elif was_active:
                    # Clean the queue
                    was_active = False
                    FILE_QUEUE.clean()
                    
                    # Close it out
                    self.log.info("Ended operation - %s", FILE_QUEUE.previous)
                    del udt
                    FILE_QUEUE.previous.stop()
                    
                time_tag += int(ntime_gulp)*ticksPerSample
                
                curr_time = time.time()
                process_time = curr_time - prev_time
                prev_time = curr_time
                self.perf_proclog.update({'acquire_time': acquire_time, 
                                          'reserve_time': -1, 
                                          'process_time': process_time,})


def main(argv):
    parser = argparse.ArgumentParser(
                 description="T-Engine and data recorder for voltage beams"
                 )
    parser.add_argument('-a', '--address', type=str, default='127.0.0.1',
                        help='IP address to listen to')
    parser.add_argument('-p', '--port', type=int, default=10000,
                        help='UDP port to receive data on')
    parser.add_argument('-o', '--offline', action='store_true',
                        help='run in offline using the specified file to read from')
    parser.add_argument('-b', '--beam', type=int, default=1,
                        help='beam to receive data for')
    parser.add_argument('-c', '--cores', type=str, default='0,1,2,3,4',
                        help='comma separated list of cores to bind to')
    parser.add_argument('--gpu', type=int, default=0,
                        help='GPU to bind to')
    parser.add_argument('-g', '--gulp-size', type=int, default=1960,
                        help='gulp size for ring buffers')
    parser.add_argument('-n', '--no-pfb-inverter', dest='pfb_inverter', action='store_false',
                        help='disable the PFB inverter')
    parser.add_argument('-l', '--logfile', type=str,
                        help='file to write logging to')
    parser.add_argument('-r', '--record-directory', type=str, default=os.path.abspath('.'),
                        help='directory to save recorded files to')
    parser.add_argument('-q', '--record-directory-quota', type=quota_size, default=0,
                        help='quota for the recording directory, 0 disables the quota')
    parser.add_argument('-f', '--fork', action='store_true',
                        help='fork and run in the background')
    args = parser.parse_args()
    
    # Fork, if requested
    if args.fork:
        stderr = '/tmp/%s_%i.stderr' % (os.path.splitext(os.path.basename(__file__))[0], tuning)
        daemonize(stdin='/dev/null', stdout='/dev/null', stderr=stderr)
        
    # Setup logging
    log = logging.getLogger(__name__)
    logFormat = logging.Formatter('%(asctime)s [%(levelname)-8s] %(message)s',
                                  datefmt='%Y-%m-%d %H:%M:%S')
    logFormat.converter = time.gmtime
    if args.logfile is None:
        logHandler = logging.StreamHandler(sys.stdout)
    else:
        logHandler = LogFileHandler(args.logfile)
    logHandler.setFormatter(logFormat)
    log.addHandler(logHandler)
    log.setLevel(logging.DEBUG)
    
    log.info("Starting %s with PID %i", os.path.basename(__file__), os.getpid())
    log.info("Cmdline args:")
    for arg in vars(args):
        log.info("  %s: %s", arg, getattr(args, arg))
        
    # Setup the subsystem ID
    mcs_id = 'drt%i' % args.beam
    
    # Setup the cores and GPUs to use
    cores = [int(v, 10) for v in args.cores.split(',')]
    gpus = [args.gpu for c in cores]
    log.info("CPUs:         %s", ' '.join([str(v) for v in cores]))
    log.info("GPUs:         %s", ' '.join([str(v) for v in gpus]))
    
    # Setup the socket, if needed
    isock = None
    if not args.offline:
        iaddr = Address(args.address, args.port)
        isock = UDPSocket()
        isock.bind(iaddr)
        isock.timeout = 1
        
    # Setup the rings
    capture_ring = Ring(name="capture", space='cuda_host', core=cores[0])
    tengine_ring = Ring(name="tengine", space='cuda_host', core=cores[0])
    write_ring   = Ring(name="write", space='cuda_host', core=cores[0])
    
    # Setup the recording directory, if needed
    if not os.path.exists(args.record_directory):
        status = os.system('mkdir -p %s' % args.record_directory)
        if status != 0:
            raise RuntimeError("Unable to create directory: %s" % args.record_directory)
    else:
        if not os.path.isdir(os.path.realpath(args.record_directory)):
            raise RuntimeError("Cannot record to a non-directory: %s" % args.record_directory)
            
    # Setup the blocks
    ops = []
    if args.offline:
        ops.append(DummyOp(log, isock, capture_ring, NPIPELINE,
                           ntime_gulp=args.gulp_size, slot_ntime=19600, core=cores.pop(0)))
    else:
        ops.append(CaptureOp(log, isock, capture_ring, NPIPELINE,
                             ntime_gulp=args.gulp_size, slot_ntime=19600, core=cores.pop(0)))
    ops.append(ReChannelizerOp(log, capture_ring, tengine_ring,
                               ntime_gulp=args.gulp_size, pfb_inverter=args.pfb_inverter,
                               core=cores.pop(0), gpu=gpus.pop(0)))
    ops.append(TEngineOp(log, tengine_ring, write_ring,
                         ntime_gulp=args.gulp_size*4096//1960, core=cores.pop(0), gpu=gpus.pop(0)))
    #ops.append(StatisticsOp(log, mcs_id, write_ring,
    #                     ntime_gulp=args.gulp_size*4096//1960, core=cores.pop(0)))
    ops.append(WriterOp(log, write_ring, beam0=args.beam,
                        npkt_gulp=32, core=cores.pop(0)))
    ops.append(GlobalLogger(log, mcs_id, args, FILE_QUEUE, quota=args.record_directory_quota,
                            threads=ops, gulp_time=args.gulp_size*(2*NCHAN/CLOCK)))  # Ugh, hard coded
    ops.append(VoltageBeamCommandProcessor(log, mcs_id, args.record_directory, FILE_QUEUE, DRX_QUEUE))
    
    # Setup the threads
    threads = [threading.Thread(target=op.main, name=type(op).__name__) for op in ops]
    
    t_now = LWATime(datetime.utcnow() + timedelta(seconds=15), format='datetime', scale='utc')
    mjd_now = int(t_now.mjd)
    mpm_now = int((t_now.mjd - mjd_now)*86400.0*1000.0)
    c = Client()
    r = c.send_command(mcs_id, 'record', beam=args.beam,
                       start_mjd=mjd_now, start_mpm=mpm_now, duration_ms=30*1000)
    print('III', r)
    
    # Setup signal handling
    shutdown_event = setup_signal_handling(ops)
    ops[0].shutdown_event = shutdown_event
    ops[-2].shutdown_event = shutdown_event
    ops[-1].shutdown_event = shutdown_event
    
    # Launch!
    log.info("Launching %i thread(s)", len(threads))
    for thread in threads:
        #thread.daemon = True
        thread.start()
    while not shutdown_event.is_set():
        signal.pause()
    log.info("Shutdown, waiting for threads to join")
    for thread in threads:
        thread.join()
    log.info("All done")
    return 0


if __name__ == '__main__':
    sys.exit(main(sys.argv))
    <|MERGE_RESOLUTION|>--- conflicted
+++ resolved
@@ -538,11 +538,7 @@
             self.gain[tuning] = gain
             
             chan0 = int(self.rFreq[tuning] / INT_CHAN_BW + 0.5) - self.nchan_out//2
-<<<<<<< HEAD
-            fDiff = freq - (chan0 + 0.5*(self.nchan_out-1))*INT_CHAN_BW - INT_CHAN_BW / 2
-=======
             fDiff = freq - (chan0 + 0.5*(self.nchan_out-1))*INT_CHAN_BW - (1-self.nchan_out%2) * INT_CHAN_BW / 2
->>>>>>> 740d7524
             self.log.info("TEngine: Tuning offset is %.3f Hz to be corrected with phase rotation", fDiff)
             
             if self.gpu is not None:
@@ -569,11 +565,7 @@
             for tuning in (0, 1):
                 try:
                     chan0 = int(self.rFreq[tuning] / INT_CHAN_BW + 0.5) - self.nchan_out//2
-<<<<<<< HEAD
-                    fDiff = self.rFreq[tuning] - (chan0 + 0.5*(self.nchan_out-1))*INT_CHAN_BW - INT_CHAN_BW / 2
-=======
                     fDiff = self.rFreq[tuning] - (chan0 + 0.5*(self.nchan_out-1))*INT_CHAN_BW - (1-self.nchan_out%2) * INT_CHAN_BW / 2
->>>>>>> 740d7524
                 except AttributeError:
                     chan0 = int(30e6 / INT_CHAN_BW + 0.5)
                     self.rFreq = (chan0 + 0.5*(self.nchan_out-1))*INT_CHAN_BW + INT_CHAN_BW / 2
