--- conflicted
+++ resolved
@@ -432,13 +432,10 @@
                 total = MonitorPoint(0)
                 nfound -= 1
             free = self.client.read_monitor_point('storage/active_disk_free')
-<<<<<<< HEAD
-=======
             nfound += 1
             if free is None:
                 free = MonitorPoint(0)
                 nfound -= 1
->>>>>>> e7c2aca4
             if total.value != 0:
                 dfree = 1.0*free.value / total.value
             else:
